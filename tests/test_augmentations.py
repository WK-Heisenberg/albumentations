--- conflicted
+++ resolved
@@ -13,11 +13,7 @@
     IAASharpen, IAAAdditiveGaussianNoise, IAAPiecewiseAffine, IAAPerspective,
     Cutout, CoarseDropout, Normalize, ToFloat, FromFloat,
     RandomBrightnessContrast, RandomSnow, RandomRain, RandomFog,
-<<<<<<< HEAD
-    RandomSunFlare, RandomCropNearBBox, RandomShadow, RandomSizedCrop,
-=======
     RandomSunFlare, RandomCropNearBBox, RandomShadow, RandomSizedCrop, RandomResizedCrop,
->>>>>>> 4dbe41e8
     ChannelDropout, ISONoise, Solarize, Equalize)
 
 
